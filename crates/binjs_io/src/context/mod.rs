--- conflicted
+++ resolved
@@ -3,11 +3,8 @@
 
 /// Format documentation.
 mod format;
-<<<<<<< HEAD
+mod huffman;
 mod strings;
-=======
-mod huffman;
->>>>>>> b6c5727a
 mod varnum;
 
 /// A four-char name embedded in the binary.
