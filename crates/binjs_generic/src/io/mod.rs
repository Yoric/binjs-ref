pub mod decode;
pub mod encode;

use io::encode::Encode;

use binjs_io;
use binjs_meta;

use std;

use json::JsonValue as JSON;

/// A mechanism for decoding from a Format.
pub struct Decoder;
impl Decoder {
    pub fn new() -> Self {
        Decoder
    }
    pub fn decode<R: std::io::Read + std::io::Seek>(&self, grammar: &binjs_meta::spec::Spec, format: &mut binjs_io::Format, source: R) -> Result<JSON, decode::Error> {
        match *format {
            binjs_io::Format::Simple { .. } => {
                let reader = binjs_io::simple::TreeTokenReader::new(source);
                let mut decoder = decode::Decoder::new(grammar, reader);
                let ast = decoder.decode()?;
                Ok(ast)
            }
            binjs_io::Format::Multipart { .. } => {
                let reader = binjs_io::multipart::TreeTokenReader::new(source)
                    .map_err(decode::Error::TokenReaderError)?;
                let mut decoder = decode::Decoder::new(grammar, reader);
                let ast = decoder.decode()?;
                Ok(ast)
            }
            _ => unimplemented!()
        }
    }
}


/// A mechanism for encoding from a Format.
pub struct Encoder;
impl Encoder {
    pub fn new() -> Self {
        Encoder
    }
    pub fn encode(&self, grammar: &binjs_meta::spec::Spec, format: &mut binjs_io::Format, ast: &JSON) -> Result<Box<AsRef<[u8]>>, std::io::Error>
    {
        use binjs_io::TokenWriterTreeAdapter;
        match *format {
            binjs_io::Format::Simple { .. } => {
                let writer = TokenWriterTreeAdapter::new(binjs_io::simple::TreeTokenWriter::new());
                let mut encoder = encode::Encoder::new(grammar, writer);
                encoder.generic_encode(ast)?;
                let data = encoder.done()?;
                Ok(Box::new(data))
            }
            binjs_io::Format::Multipart { ref mut targets, .. } => {
                let writer = TokenWriterTreeAdapter::new(binjs_io::multipart::TreeTokenWriter::new(targets.clone()));
                let mut encoder = encode::Encoder::new(grammar, writer);
                encoder.generic_encode(ast)?;
                let data = encoder.done()?;
                Ok(Box::new(data))
            }
<<<<<<< HEAD
            #[cfg(multistream)]
            binjs_io::Format::MultiStream { ref mut targets, ref options } => {
                targets.reset();
                let writer = binjs_io::multistream::TreeTokenWriter::new(options.clone(), targets.clone());
                let mut encoder = encode::Encoder::new(grammar, writer);
                encoder.generic_encode(&ast)
                    .expect("Could not encode AST");
                let data = encoder.done()
                    .expect("Could not finalize AST encoding");
                Ok(Box::new(data))
            }
            #[cfg(multistream)]
            binjs_io::Format::TreeRePair { ref options } => {
                let writer = binjs_io::repair::Encoder::new(options.clone());
                let mut encoder = encode::Encoder::new(grammar, writer);
                encoder.generic_encode(ast)?;
                let data = encoder.done()?;
                Ok(Box::new(data))
            }
=======
>>>>>>> 5ae667d6
            binjs_io::Format::XML => {
                let writer = TokenWriterTreeAdapter::new(binjs_io::xml::Encoder::new());
                let mut encoder = encode::Encoder::new(grammar, writer);
                encoder.generic_encode(ast)?;
                let data = encoder.done()?;
                Ok(Box::new(data))
            }
            binjs_io::Format::Entropy { ref options } => {
                let writer = binjs_io::entropy::write::Encoder::new((*options).clone());
                let mut encoder = encode::Encoder::new(grammar, writer);
                encoder.generic_encode(ast)?;
                let data = encoder.done()?;
                Ok(Box::new(data))
            }
        }
    }
}<|MERGE_RESOLUTION|>--- conflicted
+++ resolved
@@ -61,28 +61,6 @@
                 let data = encoder.done()?;
                 Ok(Box::new(data))
             }
-<<<<<<< HEAD
-            #[cfg(multistream)]
-            binjs_io::Format::MultiStream { ref mut targets, ref options } => {
-                targets.reset();
-                let writer = binjs_io::multistream::TreeTokenWriter::new(options.clone(), targets.clone());
-                let mut encoder = encode::Encoder::new(grammar, writer);
-                encoder.generic_encode(&ast)
-                    .expect("Could not encode AST");
-                let data = encoder.done()
-                    .expect("Could not finalize AST encoding");
-                Ok(Box::new(data))
-            }
-            #[cfg(multistream)]
-            binjs_io::Format::TreeRePair { ref options } => {
-                let writer = binjs_io::repair::Encoder::new(options.clone());
-                let mut encoder = encode::Encoder::new(grammar, writer);
-                encoder.generic_encode(ast)?;
-                let data = encoder.done()?;
-                Ok(Box::new(data))
-            }
-=======
->>>>>>> 5ae667d6
             binjs_io::Format::XML => {
                 let writer = TokenWriterTreeAdapter::new(binjs_io::xml::Encoder::new());
                 let mut encoder = encode::Encoder::new(grammar, writer);
